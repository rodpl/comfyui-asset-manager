import React, { useState } from 'react';
import { useTranslation } from 'react-i18next';
import FolderNavigation from './FolderNavigation';
<<<<<<< HEAD
import ModelGrid from './components/ModelGrid';
import { ModelFolder, ModelType, ModelInfo } from './types';
=======
import { ModelFolder, ModelType } from './types';
>>>>>>> 5d198dfe
import './LocalAssetsTab.css';

// Mock data for demonstration
const mockFolders: ModelFolder[] = [
  {
    id: 'checkpoints',
    name: 'checkpoints',
    path: '/models/checkpoints',
    modelType: ModelType.CHECKPOINT,
    modelCount: 15,
  },
  {
    id: 'loras',
    name: 'loras',
    path: '/models/loras',
    modelType: ModelType.LORA,
    modelCount: 8,
  },
  {
    id: 'vae',
    name: 'vae',
    path: '/models/vae',
    modelType: ModelType.VAE,
    modelCount: 3,
  },
  {
    id: 'embeddings',
    name: 'embeddings',
    path: '/models/embeddings',
    modelType: ModelType.EMBEDDING,
    modelCount: 12,
  },
  {
    id: 'controlnet',
    name: 'controlnet',
    path: '/models/controlnet',
    modelType: ModelType.CONTROLNET,
    modelCount: 5,
  },
  {
    id: 'upscaler',
    name: 'upscaler',
    path: '/models/upscaler',
    modelType: ModelType.UPSCALER,
    modelCount: 2,
  },
];

<<<<<<< HEAD
// Mock model data for demonstration
const mockModels: Record<string, ModelInfo[]> = {
  checkpoints: [
    {
      id: '1',
      name: 'Realistic Vision V5.1',
      filePath: '/models/checkpoints/realisticVisionV51.safetensors',
      fileSize: 2147483648, // 2GB
      createdAt: new Date('2024-01-01'),
      modifiedAt: new Date('2024-01-15'),
      modelType: ModelType.CHECKPOINT,
      hash: 'abc123',
      folder: 'checkpoints',
      thumbnail:
        'https://image.civitai.com/xG1nkqKTMzGDvpLrqFT7WA/78fd2a0a-42b6-42b0-9c7c-9f4d5a5c5c5c/width=450/00001-28328.jpeg',
    },
    {
      id: '2',
      name: 'DreamShaper XL',
      filePath: '/models/checkpoints/dreamshaperXL.safetensors',
      fileSize: 6442450944, // 6GB
      createdAt: new Date('2024-01-02'),
      modifiedAt: new Date('2024-01-16'),
      modelType: ModelType.CHECKPOINT,
      hash: 'def456',
      folder: 'checkpoints',
    },
  ],
  loras: [
    {
      id: '3',
      name: 'Detail Tweaker LoRA',
      filePath: '/models/loras/detail_tweaker.safetensors',
      fileSize: 134217728, // 128MB
      createdAt: new Date('2024-01-03'),
      modifiedAt: new Date('2024-01-17'),
      modelType: ModelType.LORA,
      hash: 'ghi789',
      folder: 'loras',
    },
    {
      id: '4',
      name: 'Style Enhancement LoRA',
      filePath: '/models/loras/style_enhancement.safetensors',
      fileSize: 67108864, // 64MB
      createdAt: new Date('2024-01-04'),
      modifiedAt: new Date('2024-01-18'),
      modelType: ModelType.LORA,
      hash: 'jkl012',
      folder: 'loras',
    },
  ],
  vae: [
    {
      id: '5',
      name: 'VAE-ft-mse-840000-ema-pruned',
      filePath: '/models/vae/vae-ft-mse-840000-ema-pruned.safetensors',
      fileSize: 335544320, // 320MB
      createdAt: new Date('2024-01-05'),
      modifiedAt: new Date('2024-01-19'),
      modelType: ModelType.VAE,
      hash: 'mno345',
      folder: 'vae',
    },
  ],
  embeddings: [
    {
      id: '6',
      name: 'BadDream Negative Embedding',
      filePath: '/models/embeddings/baddream.pt',
      fileSize: 25600, // 25KB
      createdAt: new Date('2024-01-06'),
      modifiedAt: new Date('2024-01-20'),
      modelType: ModelType.EMBEDDING,
      hash: 'pqr678',
      folder: 'embeddings',
    },
  ],
  controlnet: [
    {
      id: '7',
      name: 'ControlNet Canny',
      filePath: '/models/controlnet/control_canny.safetensors',
      fileSize: 1431655765, // 1.33GB
      createdAt: new Date('2024-01-07'),
      modifiedAt: new Date('2024-01-21'),
      modelType: ModelType.CONTROLNET,
      hash: 'stu901',
      folder: 'controlnet',
    },
  ],
  upscaler: [
    {
      id: '8',
      name: 'Real-ESRGAN 4x+',
      filePath: '/models/upscaler/RealESRGAN_x4plus.pth',
      fileSize: 67108864, // 64MB
      createdAt: new Date('2024-01-08'),
      modifiedAt: new Date('2024-01-22'),
      modelType: ModelType.UPSCALER,
      hash: 'vwx234',
      folder: 'upscaler',
    },
  ],
};

=======
>>>>>>> 5d198dfe
const LocalAssetsTab: React.FC = () => {
  const { t } = useTranslation();
  const [selectedFolder, setSelectedFolder] = useState<string>('checkpoints');
  const [loading] = useState<boolean>(false);
<<<<<<< HEAD
  const [modelsLoading, setModelsLoading] = useState<boolean>(false);

  const handleFolderSelect = (folderId: string) => {
    setSelectedFolder(folderId);
    setModelsLoading(true);

    // Simulate loading delay
    setTimeout(() => {
      setModelsLoading(false);
    }, 500);
  };

  const handleModelSelect = (model: ModelInfo) => {
    console.log('Selected model:', model);
    // TODO: Open model detail modal
  };

  const handleModelDrag = (model: ModelInfo) => {
    console.log('Dragging model:', model);
    // TODO: Handle drag to ComfyUI workflow
  };

  const currentModels = mockModels[selectedFolder] || [];
=======

  const handleFolderSelect = (folderId: string) => {
    setSelectedFolder(folderId);
    console.log('Selected folder:', folderId);
  };
>>>>>>> 5d198dfe

  return (
    <div className="tab-panel">
      <div className="tab-panel-header">
        <h3>{t('tabs.localAssets')}</h3>
        <p>{t('tabs.localAssetsDescription')}</p>
      </div>
      <div className="tab-panel-content">
        <div className="local-assets-container">
          <div className="local-assets-layout">
            <FolderNavigation
              folders={mockFolders}
              selectedFolder={selectedFolder}
              onFolderSelect={handleFolderSelect}
              loading={loading}
            />
            <div className="local-assets-main">
<<<<<<< HEAD
              <ModelGrid
                models={currentModels}
                loading={modelsLoading}
                onModelSelect={handleModelSelect}
                onModelDrag={handleModelDrag}
              />
=======
              <div className="placeholder-content">
                <i className="pi pi-folder" style={{ fontSize: '3rem', opacity: 0.5 }}></i>
                <p>
                  {selectedFolder
                    ? `Models for ${mockFolders.find((f) => f.id === selectedFolder)?.name || selectedFolder} will be displayed here`
                    : t('content.localAssets.placeholder')}
                </p>
              </div>
>>>>>>> 5d198dfe
            </div>
          </div>
        </div>
      </div>
    </div>
  );
};

export default LocalAssetsTab;<|MERGE_RESOLUTION|>--- conflicted
+++ resolved
@@ -1,12 +1,7 @@
 import React, { useState } from 'react';
 import { useTranslation } from 'react-i18next';
 import FolderNavigation from './FolderNavigation';
-<<<<<<< HEAD
-import ModelGrid from './components/ModelGrid';
-import { ModelFolder, ModelType, ModelInfo } from './types';
-=======
 import { ModelFolder, ModelType } from './types';
->>>>>>> 5d198dfe
 import './LocalAssetsTab.css';
 
 // Mock data for demonstration
@@ -55,150 +50,15 @@
   },
 ];
 
-<<<<<<< HEAD
-// Mock model data for demonstration
-const mockModels: Record<string, ModelInfo[]> = {
-  checkpoints: [
-    {
-      id: '1',
-      name: 'Realistic Vision V5.1',
-      filePath: '/models/checkpoints/realisticVisionV51.safetensors',
-      fileSize: 2147483648, // 2GB
-      createdAt: new Date('2024-01-01'),
-      modifiedAt: new Date('2024-01-15'),
-      modelType: ModelType.CHECKPOINT,
-      hash: 'abc123',
-      folder: 'checkpoints',
-      thumbnail:
-        'https://image.civitai.com/xG1nkqKTMzGDvpLrqFT7WA/78fd2a0a-42b6-42b0-9c7c-9f4d5a5c5c5c/width=450/00001-28328.jpeg',
-    },
-    {
-      id: '2',
-      name: 'DreamShaper XL',
-      filePath: '/models/checkpoints/dreamshaperXL.safetensors',
-      fileSize: 6442450944, // 6GB
-      createdAt: new Date('2024-01-02'),
-      modifiedAt: new Date('2024-01-16'),
-      modelType: ModelType.CHECKPOINT,
-      hash: 'def456',
-      folder: 'checkpoints',
-    },
-  ],
-  loras: [
-    {
-      id: '3',
-      name: 'Detail Tweaker LoRA',
-      filePath: '/models/loras/detail_tweaker.safetensors',
-      fileSize: 134217728, // 128MB
-      createdAt: new Date('2024-01-03'),
-      modifiedAt: new Date('2024-01-17'),
-      modelType: ModelType.LORA,
-      hash: 'ghi789',
-      folder: 'loras',
-    },
-    {
-      id: '4',
-      name: 'Style Enhancement LoRA',
-      filePath: '/models/loras/style_enhancement.safetensors',
-      fileSize: 67108864, // 64MB
-      createdAt: new Date('2024-01-04'),
-      modifiedAt: new Date('2024-01-18'),
-      modelType: ModelType.LORA,
-      hash: 'jkl012',
-      folder: 'loras',
-    },
-  ],
-  vae: [
-    {
-      id: '5',
-      name: 'VAE-ft-mse-840000-ema-pruned',
-      filePath: '/models/vae/vae-ft-mse-840000-ema-pruned.safetensors',
-      fileSize: 335544320, // 320MB
-      createdAt: new Date('2024-01-05'),
-      modifiedAt: new Date('2024-01-19'),
-      modelType: ModelType.VAE,
-      hash: 'mno345',
-      folder: 'vae',
-    },
-  ],
-  embeddings: [
-    {
-      id: '6',
-      name: 'BadDream Negative Embedding',
-      filePath: '/models/embeddings/baddream.pt',
-      fileSize: 25600, // 25KB
-      createdAt: new Date('2024-01-06'),
-      modifiedAt: new Date('2024-01-20'),
-      modelType: ModelType.EMBEDDING,
-      hash: 'pqr678',
-      folder: 'embeddings',
-    },
-  ],
-  controlnet: [
-    {
-      id: '7',
-      name: 'ControlNet Canny',
-      filePath: '/models/controlnet/control_canny.safetensors',
-      fileSize: 1431655765, // 1.33GB
-      createdAt: new Date('2024-01-07'),
-      modifiedAt: new Date('2024-01-21'),
-      modelType: ModelType.CONTROLNET,
-      hash: 'stu901',
-      folder: 'controlnet',
-    },
-  ],
-  upscaler: [
-    {
-      id: '8',
-      name: 'Real-ESRGAN 4x+',
-      filePath: '/models/upscaler/RealESRGAN_x4plus.pth',
-      fileSize: 67108864, // 64MB
-      createdAt: new Date('2024-01-08'),
-      modifiedAt: new Date('2024-01-22'),
-      modelType: ModelType.UPSCALER,
-      hash: 'vwx234',
-      folder: 'upscaler',
-    },
-  ],
-};
-
-=======
->>>>>>> 5d198dfe
 const LocalAssetsTab: React.FC = () => {
   const { t } = useTranslation();
   const [selectedFolder, setSelectedFolder] = useState<string>('checkpoints');
   const [loading] = useState<boolean>(false);
-<<<<<<< HEAD
-  const [modelsLoading, setModelsLoading] = useState<boolean>(false);
-
-  const handleFolderSelect = (folderId: string) => {
-    setSelectedFolder(folderId);
-    setModelsLoading(true);
-
-    // Simulate loading delay
-    setTimeout(() => {
-      setModelsLoading(false);
-    }, 500);
-  };
-
-  const handleModelSelect = (model: ModelInfo) => {
-    console.log('Selected model:', model);
-    // TODO: Open model detail modal
-  };
-
-  const handleModelDrag = (model: ModelInfo) => {
-    console.log('Dragging model:', model);
-    // TODO: Handle drag to ComfyUI workflow
-  };
-
-  const currentModels = mockModels[selectedFolder] || [];
-=======
 
   const handleFolderSelect = (folderId: string) => {
     setSelectedFolder(folderId);
     console.log('Selected folder:', folderId);
   };
->>>>>>> 5d198dfe
 
   return (
     <div className="tab-panel">
@@ -216,14 +76,6 @@
               loading={loading}
             />
             <div className="local-assets-main">
-<<<<<<< HEAD
-              <ModelGrid
-                models={currentModels}
-                loading={modelsLoading}
-                onModelSelect={handleModelSelect}
-                onModelDrag={handleModelDrag}
-              />
-=======
               <div className="placeholder-content">
                 <i className="pi pi-folder" style={{ fontSize: '3rem', opacity: 0.5 }}></i>
                 <p>
@@ -232,7 +84,6 @@
                     : t('content.localAssets.placeholder')}
                 </p>
               </div>
->>>>>>> 5d198dfe
             </div>
           </div>
         </div>
