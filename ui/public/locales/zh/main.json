{
  "app": {
    "title": "资产管理器",
    "description": "ComfyUI 综合资产管理 - 组织本地资产、浏览模型和管理输出"
  },
  "tabs": {
    "localAssets": "本地资产",
    "localAssetsDescription": "管理和组织您的本地 ComfyUI 资产，包括模型、检查点和自定义节点",
    "modelBrowser": "模型浏览器",
    "modelBrowserDescription": "从 CivitAI、HuggingFace 和其他平台浏览和下载模型",
    "outputs": "输出",
    "outputsDescription": "查看和管理您的 ComfyUI 生成的图像和输出"
  },
  "folders": {
    "title": "文件夹",
    "count": "{{count}} 个文件夹",
    "loading": "加载文件夹中...",
    "empty": "未找到文件夹",
    "modelCount": "{{count}} 个模型",
    "checkpoint": "检查点",
    "lora": "LoRA",
    "vae": "VAE",
    "embedding": "嵌入",
    "controlnet": "ControlNet",
    "upscaler": "放大器"
  },
<<<<<<< HEAD
  "modelGrid": {
    "modified": "修改时间",
    "ariaLabel": "模型网格",
    "empty": {
      "title": "未找到模型",
      "description": "在所选文件夹中未找到模型。请尝试选择其他文件夹或检查您的 ComfyUI 模型目录。"
    }
  },
=======
>>>>>>> 5d198dfe
  "content": {
    "localAssets": {
      "placeholder": "本地资产管理功能将在此处实现。您将能够组织模型、检查点和其他资产。"
    },
    "modelBrowser": {
      "placeholder": "模型浏览器功能将在此处实现。从各种平台浏览和下载模型。"
    },
    "outputs": {
      "placeholder": "输出管理功能将在此处实现。查看和组织您生成的图像。"
    }
  },
  "modelGrid": {
    "modified": "修改时间",
    "ariaLabel": "模型网格",
    "empty": {
      "title": "未找到模型",
      "description": "在所选文件夹中未找到模型。请尝试选择其他文件夹或检查您的 ComfyUI 模型目录。"
    }
  }
}<|MERGE_RESOLUTION|>--- conflicted
+++ resolved
@@ -24,17 +24,6 @@
     "controlnet": "ControlNet",
     "upscaler": "放大器"
   },
-<<<<<<< HEAD
-  "modelGrid": {
-    "modified": "修改时间",
-    "ariaLabel": "模型网格",
-    "empty": {
-      "title": "未找到模型",
-      "description": "在所选文件夹中未找到模型。请尝试选择其他文件夹或检查您的 ComfyUI 模型目录。"
-    }
-  },
-=======
->>>>>>> 5d198dfe
   "content": {
     "localAssets": {
       "placeholder": "本地资产管理功能将在此处实现。您将能够组织模型、检查点和其他资产。"
