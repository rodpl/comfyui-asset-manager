{
  "app": {
    "title": "Asset Manager",
    "description": "Comprehensive asset management for ComfyUI - organize local assets, browse models, and manage outputs"
  },
  "tabs": {
    "localAssets": "Local Assets",
    "localAssetsDescription": "Manage and organize your local ComfyUI assets including models, checkpoints, and custom nodes",
    "modelBrowser": "Model Browser",
    "modelBrowserDescription": "Browse and download models from CivitAI, HuggingFace, and other platforms",
    "outputs": "Outputs",
    "outputsDescription": "View and manage your ComfyUI generated images and outputs"
  },
  "folders": {
    "title": "Folders",
    "count": "{{count}} folders",
    "loading": "Loading folders...",
    "empty": "No folders found",
    "modelCount": "{{count}} models",
    "checkpoint": "Checkpoints",
    "lora": "LoRAs",
    "vae": "VAE",
    "embedding": "Embeddings",
    "controlnet": "ControlNet",
    "upscaler": "Upscalers"
  },
<<<<<<< HEAD
  "modelGrid": {
    "modified": "Modified",
    "ariaLabel": "Model grid",
    "empty": {
      "title": "No Models Found",
      "description": "No models were found in the selected folder. Try selecting a different folder or check your ComfyUI model directories."
    }
  },
=======
>>>>>>> 5d198dfe
  "content": {
    "localAssets": {
      "placeholder": "Local assets management functionality will be implemented here. You'll be able to organize models, checkpoints, and other assets."
    },
    "modelBrowser": {
      "placeholder": "Model browser functionality will be implemented here. Browse and download models from various platforms."
    },
    "outputs": {
      "placeholder": "Output management functionality will be implemented here. View and organize your generated images."
    }
  },
  "modelGrid": {
    "modified": "Modified",
    "ariaLabel": "Model grid",
    "empty": {
      "title": "No Models Found",
      "description": "No models were found in the selected folder. Try selecting a different folder or check your ComfyUI model directories."
    }
  }
}<|MERGE_RESOLUTION|>--- conflicted
+++ resolved
@@ -24,17 +24,6 @@
     "controlnet": "ControlNet",
     "upscaler": "Upscalers"
   },
-<<<<<<< HEAD
-  "modelGrid": {
-    "modified": "Modified",
-    "ariaLabel": "Model grid",
-    "empty": {
-      "title": "No Models Found",
-      "description": "No models were found in the selected folder. Try selecting a different folder or check your ComfyUI model directories."
-    }
-  },
-=======
->>>>>>> 5d198dfe
   "content": {
     "localAssets": {
       "placeholder": "Local assets management functionality will be implemented here. You'll be able to organize models, checkpoints, and other assets."
