--- conflicted
+++ resolved
@@ -3,17 +3,10 @@
 on:
   workflow_dispatch:
   push:
-<<<<<<< HEAD
-    paths:
-      - 'ui/**'
-  pull_request:
-
-=======
     branches: [ "main" ]
     tags: [ "v*" ]
   pull_request:
     branches: [ "main" ]
->>>>>>> 8aed395e
 
 jobs:
   build-and-test:
